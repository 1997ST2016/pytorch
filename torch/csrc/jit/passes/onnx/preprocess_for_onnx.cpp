#include <torch/csrc/jit/passes/onnx/preprocess_for_onnx.h>

#include <torch/csrc/jit/jit_log.h>
#include <torch/csrc/jit/passes/onnx/helper.h>

namespace torch {
namespace jit {

namespace onnx {
using namespace ::c10::onnx;
}

namespace {

at::optional<Node*> FindFusibleListUnpack(Node* n) {
  // 1. number of outputs is restricted to 1.
  // 2. output is only used by prim::ListUnpack.
  if (n->outputs().size() != 1) {
    return at::nullopt;
  }
  if (n->output()->uses().size() != 1) {
    return at::nullopt;
  }
  auto listUnpackNode = n->output()->uses()[0].user;
  if (listUnpackNode->kind() != prim::ListUnpack) {
    return at::nullopt;
  }
  return listUnpackNode;
}

// Fuse node + ListUnpack
// Node such as split/unbind produces tensor[] of static size,
// that is later unpacked by ListUnpack.
// This pass fuses the two nodes, and adds an additional input "_outputs" such
// that the symbolic function is aware of the number of outputs.
//
// Example IR
//  split.Tensor(Tensor(a) self, int split_size, int dim=0) -> Tensor(a)[]
//  split_with_sizes(Tensor self, int[] split_sizes, int dim=0) -> Tensor[]
//
// graph(%input : Float(5, 4, 3, strides=[12, 3, 1])):
//   %13 : int[] = prim::Constant[value=[2, 1, 2]]()
//   %7 : int = prim::Constant[value=0]()
//   %8 : Tensor[] = aten::split_with_sizes(%input, %13, %7)
//   %9 : Float(2, 4, 3, strides=[12, 3, 1]), %10 : Float(1, 4, 3, strides=[12,
//   3, 1]), %11 : Float(2, 4, 3, strides=[12, 3, 1]) = prim::ListUnpack(%8)
//   return (%9, %10, %11)
//
// After fusion
// graph(%input : Float(5, 4, 3, strides=[12, 3, 1])):
//   %13 : int[] = prim::Constant[value=[2, 1, 2]]()
//   %7 : int = prim::Constant[value=0]()
//   %8 : int = prim::Constant[value=3]()  # Adding addtional input of value 3
//      representing the number of outputs.
//   %14 : Float(2, 4, 3, strides=[12, 3, 1]), %15 : Float(1, 4, 3, strides=[12,
//      3, 1]), %16 : Float(2, 4, 3, strides=[12, 3, 1] =
//      aten::split_with_sizes(%input, %13, %7, %8) return (%14, %15, %16)
void FuseWithListUnpack(Node* n) {
  auto found_listUnpack = FindFusibleListUnpack(n);
  if (!found_listUnpack) {
    return;
  }

  auto listUnpack_node = found_listUnpack.value();

  TORCH_INTERNAL_ASSERT(n->outputs().size() == 1);
  // 1. Add internal input "_outputs" to node, so that later symbolic function
  // conversion
  //    is aware of the number of outputs.
  // 2. Add the exact number of outputs to n, copy metadata and replace uses of
  // listUnpack outputs.
  n->i_(
      Symbol::fromQualString("attr::_outputs"),
      static_cast<int64_t>(listUnpack_node->outputs().size()));

  for (size_t i = 0; i < listUnpack_node->outputs().size(); ++i) {
    auto new_output = n->addOutput();
    new_output->copyMetadata(listUnpack_node->output(i));
  }
  listUnpack_node->removeAllInputs();
  // remove original output, which is input to listUnpack node.
  n->eraseOutput(0);
  listUnpack_node->replaceAllUsesWith(n);
}

static void FuseWithListUnpack(Block* b) {
  for (auto it = b->nodes().begin(), end = b->nodes().end(); it != end; ++it) {
    for (auto* child_block : it->blocks()) {
      FuseWithListUnpack(child_block);
    }

    auto n_kind = it->kind();
    switch (n_kind) {
      case aten::split:
      case aten::split_with_sizes:
      case aten::unsafe_split:
      case aten::unsafe_split_with_sizes:
      case aten::unbind:
      case aten::unsafe_chunk:
      case aten::where:
      case aten::nonzero_numpy:
        FuseWithListUnpack(*it);
        break;
      default:
        break;
    }
  }
}

// Replace aten::add with onnx::Concat
// when inputs to the add node are two int lists
//
// before the pass:
// graph(%x.1 : Float(2, 3, 4, strides=[12, 4, 1], requires_grad=0, device=cpu),
//  %y.1 : Float(1, 2, 3, strides=[6, 3, 1], requires_grad=0, device=cpu)):
//  %2 : None = prim::Constant()
//  %3 : int[] = aten::size(%x.1)
//  %l1.1 : int[] = aten::list(%3
//  %5 : int[] = aten::size(%y.1)
//  %l2.1 : int[] = aten::list(%5)
//  %7 : int[] = aten::add(%l1.1, %l2.1)
//  %8 : Tensor = aten::new_zeros(%x.1, %7, %2, %2, %2, %2)
//  return (%8)
//
// after the pass:
// graph(%x.1 : Float(2, 3, 4, strides=[12, 4, 1], requires_grad=0, device=cpu),
//  %y.1 : Float(1, 2, 3, strides=[6, 3, 1], requires_grad=0, device=cpu)):
//  %2 : None = prim::Constant()
//  %3 : int[] = aten::size(%x.1)
//  %l1.1 : int[] = aten::list(%3)
//  %5 : int[] = aten::size(%y.1)
//  %l2.1 : int[] = aten::list(%5)
//  %9 : Tensor = onnx::Concat[axis=0](%l1.1, %l2.1)
//  %8 : Tensor = aten::new_zeros(%x.1, %9, %2, %2, %2, %2)
//  return (%8)
static void ReplaceAddWithConcat(Block* b) {
  for (auto it = b->nodes().begin(), end = b->nodes().end(); it != end; ++it) {
    for (auto* child_block : it->blocks()) {
      ReplaceAddWithConcat(child_block);
    }
    if (it->kind() == aten::add) {
      if (!it->input(0)->type()->cast<ListType>() ||
          !it->input(1)->type()->castRaw<ListType>()) {
        continue;
      }

<<<<<<< HEAD
      TypePtr elem = it->input(0)->type()->castRaw<ListType>()->getElementType();
      if (elem->castRaw<IntType>()) {
=======
      TypePtr elem =
          it->input(0)->type()->castRaw<ListType>()->getElementType();
      if (elem->cast<IntType>()) {
>>>>>>> 8b3227f8
        Node* concat_node = b->owningGraph()->create(onnx::Concat, 1);
        concat_node->i_(attr::axis, 0);
        concat_node->insertBefore(*it);
        concat_node->addInput(it->input(0));
        concat_node->addInput(it->input(1));
        concat_node->outputs()[0]->setType(
            TensorType::fromNumberType(std::move(elem)));
        it->replaceAllUsesWith(concat_node);
        it->removeAllInputs();
        it.destroyCurrent();
      }
    }
  }
}

// This pass also covers the case when the input to ListUnpack
// is int[] comming from some other op than ListConstruct (like Slice or Shape)
//
// before the pass
// graph(%x.1 : Float(2, 3, strides=[3, 1], requires_grad=0, device=cpu)):
//   %1 : None = prim::Constant()
//   %2 : int[] = aten::size(%x.1) # <string>:7:9
//   %a.1 : int, %b.1 : int = prim::ListUnpack(%2)
//   %5 : int[] = prim::ListConstruct(%a.1, %b.1)
//   %6 : Tensor = aten::new_zeros(%x.1, %5, %1, %1, %1, %1) #
//   test/onnx/test_pytorch_onnx_onnxruntime.py:1757:23 return (%6)
//
// after the pass:
// graph(%x.1 : Float(2, 3, strides=[3, 1], requires_grad=0, device=cpu)):
//   %1 : None = prim::Constant()
//   %2 : int[] = aten::size(%x.1) # <string>:7:9
//   %7 : Tensor = onnx::Constant[value={0}]()
//   %8 : Tensor = onnx::Gather(%2, %7)
//   %9 : Tensor = onnx::Constant[value={1}]()
//   %10 : Tensor = onnx::Gather(%2, %9)
//   %a.1 : int, %b.1 : int = prim::ListUnpack(%2)
//   %5 : int[] = prim::ListConstruct(%8, %10)
//   %6 : Tensor = aten::new_zeros(%x.1, %5, %1, %1, %1, %1) #
//   test/onnx/test_pytorch_onnx_onnxruntime.py:1757:23 return (%6)
static void fuseListAndListUnpack(Block* b) {
  for (auto it = b->nodes().begin(), end = b->nodes().end(); it != end; ++it) {
    for (auto* child_block : it->blocks()) {
      fuseListAndListUnpack(child_block);
    }
    if (it->kind() == prim::ListUnpack) {
      for (size_t i = 0; i < it->outputs().size(); i++) {
        auto output = it->outputs().at(i);
        if (it->inputs().size() == 1 &&
            it->input()->node()->kind() != prim::ListConstruct &&
            it->input()->type()->cast<ListType>() &&
            it->input()
                ->type()
                ->castRaw<ListType>()
<<<<<<< HEAD
                ->getElementType()
                ->castRaw<IntType>()) {
=======
                .getElementType()
                ->cast<IntType>()) {
>>>>>>> 8b3227f8
          Node* gather_indices = b->owningGraph()->create(onnx::Constant, 1);
          gather_indices->insertBefore(*it);
          gather_indices->t_(
              attr::value, at::scalar_to_tensor(at::Scalar(int(i))));
          Node* gather_node = b->owningGraph()->create(onnx::Gather, 1);
          gather_node->insertBefore(*it);
          gather_node->addInput(it->input());
          gather_node->addInput(gather_indices->output());
          output->replaceAllUsesWith(gather_node->output());
        }
      }
    }
  }
}

} // namespace

void PreprocessForONNX(std::shared_ptr<Graph>& graph) {
  FuseWithListUnpack(graph->block());
  ReplaceAddWithConcat(graph->block());
  fuseListAndListUnpack(graph->block());
}

} // namespace jit
} // namespace torch<|MERGE_RESOLUTION|>--- conflicted
+++ resolved
@@ -144,14 +144,9 @@
         continue;
       }
 
-<<<<<<< HEAD
-      TypePtr elem = it->input(0)->type()->castRaw<ListType>()->getElementType();
-      if (elem->castRaw<IntType>()) {
-=======
       TypePtr elem =
           it->input(0)->type()->castRaw<ListType>()->getElementType();
-      if (elem->cast<IntType>()) {
->>>>>>> 8b3227f8
+      if (elem->castRaw<IntType>()) {
         Node* concat_node = b->owningGraph()->create(onnx::Concat, 1);
         concat_node->i_(attr::axis, 0);
         concat_node->insertBefore(*it);
@@ -205,13 +200,8 @@
             it->input()
                 ->type()
                 ->castRaw<ListType>()
-<<<<<<< HEAD
                 ->getElementType()
                 ->castRaw<IntType>()) {
-=======
-                .getElementType()
-                ->cast<IntType>()) {
->>>>>>> 8b3227f8
           Node* gather_indices = b->owningGraph()->create(onnx::Constant, 1);
           gather_indices->insertBefore(*it);
           gather_indices->t_(
